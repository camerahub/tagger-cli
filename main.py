"""
CameraHub Tagger
"""

import argparse
import sys
from fnmatch import filter
<<<<<<< HEAD
from uuid import UUID
from datetime import date
from decimal import Decimal
import pprint
from exif import Image
import requests
from requests.models import HTTPError



def create_config(path):
    """
    Create a config file in the user's home dir
    """
    config = configparser.ConfigParser()
    config.add_section("Settings")
    config.set("Settings", "server", args.server)

    print("Enter your login details for CameraHub.")

    try:
        l_username = input("Enter CameraHub username: ")
    except Exception as error:
        print('ERROR', error)
    else:
        config.set("Settings", "username", l_username)

    try:
        l_password = getpass.getpass(prompt="Enter CameraHub password: ")
    except Exception as error:
        print('ERROR', error)
    else:
        config.set("Settings", "password", l_password)

    with open(path, "w") as config_file:
        config.write(config_file)


def get_config(path):
    """
    Returns the config object, creating it if necessary
    """
    if not os.path.exists(path):
        create_config(path)

    config = configparser.ConfigParser()
    config.read(path)
    return config


def get_setting(path, section, setting):
    """
    Get the value of a config setting
    """
    l_config = get_config(path)
    l_value = l_config.get(section, setting)
    return l_value


def update_setting(l_path, l_section, l_setting, l_value):
    """
    Update a setting
    """
    config = get_config(l_path)
    config.set(l_section, l_setting, l_value)
    with open(l_path, "w") as config_file:
        config.write(config_file)


def test_credentials(l_server):
    """
    Validate a set of credentials
    :param server:
    :param username:
    :param password:
    :return: Bool
    """

    response = requests.get(
            l_server+'/camera',
            auth=auth
        )

    return bool(response.status_code == 200)


def is_valid_uuid(uuid_to_test, version=4):
    """
    Check if uuid_to_test is a valid UUID.

    Parameters
    ----------
    uuid_to_test : str
    version : {1, 2, 3, 4}

    Returns
    -------
    `True` if uuid_to_test is a valid UUID, otherwise `False`.
    """

    try:
        uuid_obj = UUID(uuid_to_test, version=version)
    except ValueError:
        return False
    return str(uuid_obj) == uuid_to_test


def guess_frame(filename):
    """
    Guess a negative's film id and frame id based on its filename
    Assumes a format of [film]-[frame]-title.jpg
    for example 123-22-holiday.jpg
    """
    match = re.search(r'^(\d+)-(\d+).*\.jpe?g$', filename.lower())
    if match and match.group(0) and match.group(1):
        returnval = (match.group(0), match.group(1))
    else:
        returnval = None
    return returnval


def prompt_frame(filename):
    """
    Prompt user to enter film id and frame id
    At the moment these questions are asked sequentially
    TODO: be able to parse compact film/frame format
    """
    l_film = input("Enter film ID for {}: ".format(filename))
    l_frame = input("Enter frame ID for {}: ".format(l_film))
    return (l_film, l_frame)

def create_scan(l_negative, l_filename):
    """
    Creates a new Scan record in CameraHub, associated with a Negative record
    Returns the uuid of the new Scan record
    {
        "negative": null,
        "print": null,
        "filename": "",
        "date": null
    }
    """

    # Create dict
    data = {
        'negative': l_negative,
        'filename': l_filename,
        'date': date.today()}
    url = server+'/scan/'
    response = requests.post(url, auth=auth, data = data)
    response.raise_for_status()
    data=json.loads(response.text)
    return data["uuid"]


def get_scan(l_scan):
    """
    Get all details about a scan record in CameraHub
    """
    payload = {'uuid': l_scan}
    url = server+'/scan/'
    response = requests.get(url, auth=auth, params=payload)
    response.raise_for_status()

    data=json.loads(response.text)
    if data["count"] == 1:
        l_scan = data["results"][0]

    return l_scan


def get_negative(l_film, l_frame):
    """
    Find the negative slug for a negative based on its film slug and frame
    """
    payload = {'film': l_film, 'frame': l_frame}
    url = server+'/negative/'
    response = requests.get(url, auth=auth, params=payload)
    response.raise_for_status()

    data=json.loads(response.text)
    if data["count"] == 1:
        l_negative = data["results"][0]["slug"]

    return l_negative


def api2exif(l_apidata):
    """
    Reformat CameraHub format tags into EXIF format tags.
    CameraHub tags from the API will be JSON-formatted whereas EXIF
    tags are formatted as a simple dictionary. This will also translate
    tags that have different names.
    """
    # Retrieve the flattened walk data as a list of lists
    data = walk(l_apidata)

    # Make a new dictionary of EXIF data to return
    l_exifdata = {}

    # Each item is one member of the nested structure
    for row in data:
        # The value is the last member of the list
        l_value = row.pop()

        # If the value is not None, build its key by concating the path
        if l_value is not None:
            l_key = ('.'.join(row))

            # Check for "special" tags that need computation
            if l_key == 'negative.latitude':
                l_exifdata['gps_latitude'] = deg_to_dms(l_value)
                l_exifdata['gps_latitude_ref'] = gps_ref('latitude', l_value)
            elif l_key == 'negative.longitude':
                l_exifdata['gps_longitude'] = deg_to_dms(l_value)
                l_exifdata['gps_longitude_ref'] = gps_ref('longitude', l_value)
            else:
                # Otherwise do a 1:1 mapping
                exifkey = apitag2exiftag(l_key)
                if exifkey is not None:
                    l_exifdata[exifkey] = l_value

    return l_exifdata


def apitag2exiftag(apitag):
    """
    When given a CameraHub API tag, flattened and formatted with dots,
    map it to its equivalent EXIF tag, or return None
    https://exif.readthedocs.io/en/latest/api_reference.html#image-attributes
    """

    #'Lens',
    #'FNumber'

    # Static mapping of tags
    mapping = {
        'uuid': 'image_unique_id',
        'negative.film.camera.cameramodel.manufacturer.name': 'make',
        'negative.film.camera.cameramodel.lens_manufacturer': 'lens_make',
        'negative.film.camera.cameramodel.model': 'model',
        'negative.film.camera.serial': 'body_serial_number',
        'negative.film.exposed_at': 'iso_speed',
        'negative.lens.lensmodel.model': 'lens_model',
        'negative.lens.lensmodel.manufacturer.name': 'lens_make',
        'negative.exposure_program': 'exposure_program',
        'negative.metering_mode': 'metering_mode',
        'negative.caption': 'image_description',
        'negative.date': 'datetime_original',
        'negative.aperture': 'f_number',
        'negative.notes': 'user_comment',
        'negative.focal_length': 'focal_length',
        'negative.flash': 'flash',
        'negative.photographer.name': 'artist',
        'negative.lens.serial': 'lens_serial_number',
        'negative.shutter_speed': 'shutter_speed_value',
        'negative.lens.lensmodel.max_aperture': 'max_aperture_value',
        'negative.copyright': 'copyright',
        'negative.focal_length_35mm': 'focal_length_in_35mm_film',
    }

    exiftag = mapping.get(apitag)
    return exiftag


def deg_to_dms(decimal):
    """
    Convert from decimal degrees to degrees, minutes, seconds.
    """
    decimal = Decimal(decimal)
    minute, second = divmod(abs(decimal)*3600, 60)
    degree, minute = divmod(minute, 60)
    degree, minute = int(degree), int(minute)
    return degree, minute, second


def gps_ref(direction, angle):
    """
    Return the direction of a GPS coordinate
    """
    angle=Decimal(angle)
    if direction == 'latitude':
        hemi = 'N' if angle>=0 else 'S'
    elif direction == 'longitude':
        hemi = 'E' if angle>=0 else 'W'
    else:
        hemi = None
    return hemi


def diff_tags(dicta, dictb):
    """
    Compare two dictionaries of EXIF tags and return a dictionary which contains
    the diff required to apply b's data to a, without destroying data in a.
    This uses a symmetric difference operator:
    https://docs.python.org/3/library/stdtypes.html#frozenset.symmetric_difference
    """
    seta = set(dicta.items())
    setb = set(dictb.items())
    return dict(seta ^ setb)


def walk(indict, pre=None):
    """
    Walk a structured, nested dictionary and it return it as a flattened list
    Each item in the stucture is returned as a list consisting of each part of
    the hierarchy and finally the value. For example,
    """
    pre = pre[:] if pre else []
    if isinstance(indict, dict):
        for l_key, l_value in indict.items():
            if isinstance(l_value, dict):
                for l_dict in walk(l_value, pre + [l_key]):
                    yield l_dict
            elif isinstance(l_value, list) or isinstance(l_value, tuple):
                for val in l_value:
                    for l_dict in walk(val, pre + [l_key]):
                        yield l_dict
            else:
                yield pre + [l_key, l_value]
    else:
        yield pre + [indict]


def yes_or_no(question):
    """
    Prompt for a yes/no answer
    https://gist.github.com/garrettdreyfus/8153571#gistcomment-2586248
    """
    answer = input(question + "(y/n): ").lower().strip()
    print("")
    while not answer in ('y', 'yes', 'n', 'no'):
        print("Input yes or no")
        answer = input(question + "(y/n):").lower().strip()
        print("")
    return bool(answer[0] == "y")
=======
from exif import Image
from requests.models import HTTPError
import pprint
from funcs import *
from config import *
from api import *
>>>>>>> 94ed4cd5

# ----------------------------------------------------------------------
if __name__ == '__main__':
    print("CameraHub Tagger")

    # Read in args
    parser = argparse.ArgumentParser()
    parser.add_argument('-r', '--recursive', help="search for scans recursively", action='store_true')
    parser.add_argument('-a', '--auto', help="don't prompt user to identify scans, only guess based on filename", action='store_true')
    parser.add_argument('-y', '--yes', help="accept all changes", action='store_true')
    parser.add_argument('-d', '--dry-run', help="don't write any tags", action='store_true')
    parser.add_argument('-f', '--file', help="image file to be tagged", type=str)
    parser.add_argument('-p', '--profile', help="CameraHub connection profile", default='prod', type=str)
    args = parser.parse_args()

    # Determine path to config file
    home = os.path.expanduser("~")
    configpath = os.path.join(home, "camerahub.ini")

    # Get our initial connection settings
    # Prompt the user to set them if they don't exist
    server = get_setting(configpath, args.profile, 'server')
    username = get_setting(configpath, args.profile, 'username')
    password = get_setting(configpath, args.profile, 'password')

    # Create auth object
    auth = (username, password)

    # Test the credentials we have
    try:
<<<<<<< HEAD
        test_credentials(server)
=======
        test_credentials(server, auth)
>>>>>>> 94ed4cd5
    except:
        print("Creds not OK")
        raise PermissionError
    else:
        print("Creds OK")

<<<<<<< HEAD
    # Read in args
    parser = argparse.ArgumentParser()
    parser.add_argument('-r', '--recursive',
        help="search for scans recursively", action='store_true')
    parser.add_argument('-a', '--auto', action='store_true',
        help="don't prompt user to identify scans, only guess based on filename")
    parser.add_argument('-y', '--yes',
        help="accept all changes", action='store_true')
    parser.add_argument('-d', '--dry-run',
        help="don't write any tags", action='store_true')
    parser.add_argument('-c', '--config',
        help="path to config file", default=configpath)
    parser.add_argument('-f', '--file',
        help="image file to be tagged", type=str)
    parser.add_argument('-s', '--server',
        help="CameraHub server to connect to", default="https://camerahub.info/api", type=str)
    args = parser.parse_args()

    # Get our initial connection settings
    # Prompt the user to set them if they don't exist
    server = get_setting(args.config, 'Settings', 'server')
    username = get_setting(args.config, 'Settings', 'username')
    password = get_setting(args.config, 'Settings', 'password')

    # Test the credentials we have
    if test_credentials(server):
        print("Creds OK")
    else:
        print("Creds not OK")
=======
>>>>>>> 94ed4cd5

    # if no args, scan current folder. consider recursive option
    # elsif load individual frame
    # or quit if none

    files = []
    if args.file:
        files.append(args.file)
    elif args.recursive:
        # recursive search here
        pass
    else:
        files = filter(os.listdir('.'), '*.[Jj][Pp][Gg]')

    if len(files) == 0:
        print("No files found")
        sys.exit

    # foreach found photo:
    # read exif data, check for camerahub scan tag
    for file in files:
        print("Processing image {}".format(file))

        # Extract exif data from file
        with open(file, 'rb') as image_file:
            image = Image(image_file)

        if image.has_exif is True and image.get("image_unique_id") and is_valid_uuid(image.image_unique_id):
            # check for presence of custom exif tag for camerahub
            # already has a uuid scan id
            print("{} already has an EXIF scan ID".format(file))
            scan = image.get("image_unique_id")
        else:
            # need to match it with a neg/print and generate a scan id
            print("{} does not have an EXIF scan ID".format(file))

            # else prompt user to identify the scan
            #	guess film/frame from filename
            guess = guess_frame(file)
            if guess:
                film, frame = guess
                print("Deduced Film ID {} and Frame {}".format(film, frame))

            else:
                print("{} does not match FILM-FRAME notation".format(file))
                # prompt user for film/frame
                #	either accept film/frame or just film then prompt frame
                film, frame = prompt_frame(file)

            # Lookup Negative from API
            try:
                negative = get_negative(film, frame, server, auth)
            except HTTPError as err:
                print(err)
                continue
            except:
                print("Couldn't find Negative ID for {}".format(file))
                continue
            else:
                print("{} corresponds to Negative {}".format(file, negative))

            # Create Scan record associated with the Negative
            try:
                scan = create_scan(negative, file)
            except:
                print("Couldn't generate Scan ID for Negative {}".format(negative))
                continue
            else:
                print("Created new Scan ID {}".format(scan))

        # Lookup extended Scan details in API
        try:
            apidata = get_scan(scan, server, auth)
        except:
            print("Couldn't retrieve data for Scan {}".format(scan))
        else:
            print("Got data for Scan {}".format(scan))

        # mangle CameraHub format tags into EXIF format tags
        exifdata = api2exif(apidata)

        # prepare diff of tags
        existing = image.get_all()
        diff = diff_tags(existing, exifdata)

        # if non-zero diff, ask user to confirm tag write
        if len(diff) > 0:
            # print diff & confirm write
            pp = pprint.PrettyPrinter()
            pp.pprint(diff)

            if not args.dry_run and yes_or_no("Write this metadata to the file?"):

                # Apply the diff to the image
                for key, value in diff.items():
                    image.set(key, value)

                # do the write
                with open(file, 'wb') as image_file:
                    image_file.write(image.get_file())<|MERGE_RESOLUTION|>--- conflicted
+++ resolved
@@ -5,351 +5,12 @@
 import argparse
 import sys
 from fnmatch import filter
-<<<<<<< HEAD
-from uuid import UUID
-from datetime import date
-from decimal import Decimal
-import pprint
-from exif import Image
-import requests
-from requests.models import HTTPError
-
-
-
-def create_config(path):
-    """
-    Create a config file in the user's home dir
-    """
-    config = configparser.ConfigParser()
-    config.add_section("Settings")
-    config.set("Settings", "server", args.server)
-
-    print("Enter your login details for CameraHub.")
-
-    try:
-        l_username = input("Enter CameraHub username: ")
-    except Exception as error:
-        print('ERROR', error)
-    else:
-        config.set("Settings", "username", l_username)
-
-    try:
-        l_password = getpass.getpass(prompt="Enter CameraHub password: ")
-    except Exception as error:
-        print('ERROR', error)
-    else:
-        config.set("Settings", "password", l_password)
-
-    with open(path, "w") as config_file:
-        config.write(config_file)
-
-
-def get_config(path):
-    """
-    Returns the config object, creating it if necessary
-    """
-    if not os.path.exists(path):
-        create_config(path)
-
-    config = configparser.ConfigParser()
-    config.read(path)
-    return config
-
-
-def get_setting(path, section, setting):
-    """
-    Get the value of a config setting
-    """
-    l_config = get_config(path)
-    l_value = l_config.get(section, setting)
-    return l_value
-
-
-def update_setting(l_path, l_section, l_setting, l_value):
-    """
-    Update a setting
-    """
-    config = get_config(l_path)
-    config.set(l_section, l_setting, l_value)
-    with open(l_path, "w") as config_file:
-        config.write(config_file)
-
-
-def test_credentials(l_server):
-    """
-    Validate a set of credentials
-    :param server:
-    :param username:
-    :param password:
-    :return: Bool
-    """
-
-    response = requests.get(
-            l_server+'/camera',
-            auth=auth
-        )
-
-    return bool(response.status_code == 200)
-
-
-def is_valid_uuid(uuid_to_test, version=4):
-    """
-    Check if uuid_to_test is a valid UUID.
-
-    Parameters
-    ----------
-    uuid_to_test : str
-    version : {1, 2, 3, 4}
-
-    Returns
-    -------
-    `True` if uuid_to_test is a valid UUID, otherwise `False`.
-    """
-
-    try:
-        uuid_obj = UUID(uuid_to_test, version=version)
-    except ValueError:
-        return False
-    return str(uuid_obj) == uuid_to_test
-
-
-def guess_frame(filename):
-    """
-    Guess a negative's film id and frame id based on its filename
-    Assumes a format of [film]-[frame]-title.jpg
-    for example 123-22-holiday.jpg
-    """
-    match = re.search(r'^(\d+)-(\d+).*\.jpe?g$', filename.lower())
-    if match and match.group(0) and match.group(1):
-        returnval = (match.group(0), match.group(1))
-    else:
-        returnval = None
-    return returnval
-
-
-def prompt_frame(filename):
-    """
-    Prompt user to enter film id and frame id
-    At the moment these questions are asked sequentially
-    TODO: be able to parse compact film/frame format
-    """
-    l_film = input("Enter film ID for {}: ".format(filename))
-    l_frame = input("Enter frame ID for {}: ".format(l_film))
-    return (l_film, l_frame)
-
-def create_scan(l_negative, l_filename):
-    """
-    Creates a new Scan record in CameraHub, associated with a Negative record
-    Returns the uuid of the new Scan record
-    {
-        "negative": null,
-        "print": null,
-        "filename": "",
-        "date": null
-    }
-    """
-
-    # Create dict
-    data = {
-        'negative': l_negative,
-        'filename': l_filename,
-        'date': date.today()}
-    url = server+'/scan/'
-    response = requests.post(url, auth=auth, data = data)
-    response.raise_for_status()
-    data=json.loads(response.text)
-    return data["uuid"]
-
-
-def get_scan(l_scan):
-    """
-    Get all details about a scan record in CameraHub
-    """
-    payload = {'uuid': l_scan}
-    url = server+'/scan/'
-    response = requests.get(url, auth=auth, params=payload)
-    response.raise_for_status()
-
-    data=json.loads(response.text)
-    if data["count"] == 1:
-        l_scan = data["results"][0]
-
-    return l_scan
-
-
-def get_negative(l_film, l_frame):
-    """
-    Find the negative slug for a negative based on its film slug and frame
-    """
-    payload = {'film': l_film, 'frame': l_frame}
-    url = server+'/negative/'
-    response = requests.get(url, auth=auth, params=payload)
-    response.raise_for_status()
-
-    data=json.loads(response.text)
-    if data["count"] == 1:
-        l_negative = data["results"][0]["slug"]
-
-    return l_negative
-
-
-def api2exif(l_apidata):
-    """
-    Reformat CameraHub format tags into EXIF format tags.
-    CameraHub tags from the API will be JSON-formatted whereas EXIF
-    tags are formatted as a simple dictionary. This will also translate
-    tags that have different names.
-    """
-    # Retrieve the flattened walk data as a list of lists
-    data = walk(l_apidata)
-
-    # Make a new dictionary of EXIF data to return
-    l_exifdata = {}
-
-    # Each item is one member of the nested structure
-    for row in data:
-        # The value is the last member of the list
-        l_value = row.pop()
-
-        # If the value is not None, build its key by concating the path
-        if l_value is not None:
-            l_key = ('.'.join(row))
-
-            # Check for "special" tags that need computation
-            if l_key == 'negative.latitude':
-                l_exifdata['gps_latitude'] = deg_to_dms(l_value)
-                l_exifdata['gps_latitude_ref'] = gps_ref('latitude', l_value)
-            elif l_key == 'negative.longitude':
-                l_exifdata['gps_longitude'] = deg_to_dms(l_value)
-                l_exifdata['gps_longitude_ref'] = gps_ref('longitude', l_value)
-            else:
-                # Otherwise do a 1:1 mapping
-                exifkey = apitag2exiftag(l_key)
-                if exifkey is not None:
-                    l_exifdata[exifkey] = l_value
-
-    return l_exifdata
-
-
-def apitag2exiftag(apitag):
-    """
-    When given a CameraHub API tag, flattened and formatted with dots,
-    map it to its equivalent EXIF tag, or return None
-    https://exif.readthedocs.io/en/latest/api_reference.html#image-attributes
-    """
-
-    #'Lens',
-    #'FNumber'
-
-    # Static mapping of tags
-    mapping = {
-        'uuid': 'image_unique_id',
-        'negative.film.camera.cameramodel.manufacturer.name': 'make',
-        'negative.film.camera.cameramodel.lens_manufacturer': 'lens_make',
-        'negative.film.camera.cameramodel.model': 'model',
-        'negative.film.camera.serial': 'body_serial_number',
-        'negative.film.exposed_at': 'iso_speed',
-        'negative.lens.lensmodel.model': 'lens_model',
-        'negative.lens.lensmodel.manufacturer.name': 'lens_make',
-        'negative.exposure_program': 'exposure_program',
-        'negative.metering_mode': 'metering_mode',
-        'negative.caption': 'image_description',
-        'negative.date': 'datetime_original',
-        'negative.aperture': 'f_number',
-        'negative.notes': 'user_comment',
-        'negative.focal_length': 'focal_length',
-        'negative.flash': 'flash',
-        'negative.photographer.name': 'artist',
-        'negative.lens.serial': 'lens_serial_number',
-        'negative.shutter_speed': 'shutter_speed_value',
-        'negative.lens.lensmodel.max_aperture': 'max_aperture_value',
-        'negative.copyright': 'copyright',
-        'negative.focal_length_35mm': 'focal_length_in_35mm_film',
-    }
-
-    exiftag = mapping.get(apitag)
-    return exiftag
-
-
-def deg_to_dms(decimal):
-    """
-    Convert from decimal degrees to degrees, minutes, seconds.
-    """
-    decimal = Decimal(decimal)
-    minute, second = divmod(abs(decimal)*3600, 60)
-    degree, minute = divmod(minute, 60)
-    degree, minute = int(degree), int(minute)
-    return degree, minute, second
-
-
-def gps_ref(direction, angle):
-    """
-    Return the direction of a GPS coordinate
-    """
-    angle=Decimal(angle)
-    if direction == 'latitude':
-        hemi = 'N' if angle>=0 else 'S'
-    elif direction == 'longitude':
-        hemi = 'E' if angle>=0 else 'W'
-    else:
-        hemi = None
-    return hemi
-
-
-def diff_tags(dicta, dictb):
-    """
-    Compare two dictionaries of EXIF tags and return a dictionary which contains
-    the diff required to apply b's data to a, without destroying data in a.
-    This uses a symmetric difference operator:
-    https://docs.python.org/3/library/stdtypes.html#frozenset.symmetric_difference
-    """
-    seta = set(dicta.items())
-    setb = set(dictb.items())
-    return dict(seta ^ setb)
-
-
-def walk(indict, pre=None):
-    """
-    Walk a structured, nested dictionary and it return it as a flattened list
-    Each item in the stucture is returned as a list consisting of each part of
-    the hierarchy and finally the value. For example,
-    """
-    pre = pre[:] if pre else []
-    if isinstance(indict, dict):
-        for l_key, l_value in indict.items():
-            if isinstance(l_value, dict):
-                for l_dict in walk(l_value, pre + [l_key]):
-                    yield l_dict
-            elif isinstance(l_value, list) or isinstance(l_value, tuple):
-                for val in l_value:
-                    for l_dict in walk(val, pre + [l_key]):
-                        yield l_dict
-            else:
-                yield pre + [l_key, l_value]
-    else:
-        yield pre + [indict]
-
-
-def yes_or_no(question):
-    """
-    Prompt for a yes/no answer
-    https://gist.github.com/garrettdreyfus/8153571#gistcomment-2586248
-    """
-    answer = input(question + "(y/n): ").lower().strip()
-    print("")
-    while not answer in ('y', 'yes', 'n', 'no'):
-        print("Input yes or no")
-        answer = input(question + "(y/n):").lower().strip()
-        print("")
-    return bool(answer[0] == "y")
-=======
 from exif import Image
 from requests.models import HTTPError
 import pprint
 from funcs import *
 from config import *
 from api import *
->>>>>>> 94ed4cd5
 
 # ----------------------------------------------------------------------
 if __name__ == '__main__':
@@ -380,49 +41,13 @@
 
     # Test the credentials we have
     try:
-<<<<<<< HEAD
-        test_credentials(server)
-=======
         test_credentials(server, auth)
->>>>>>> 94ed4cd5
     except:
         print("Creds not OK")
         raise PermissionError
     else:
         print("Creds OK")
 
-<<<<<<< HEAD
-    # Read in args
-    parser = argparse.ArgumentParser()
-    parser.add_argument('-r', '--recursive',
-        help="search for scans recursively", action='store_true')
-    parser.add_argument('-a', '--auto', action='store_true',
-        help="don't prompt user to identify scans, only guess based on filename")
-    parser.add_argument('-y', '--yes',
-        help="accept all changes", action='store_true')
-    parser.add_argument('-d', '--dry-run',
-        help="don't write any tags", action='store_true')
-    parser.add_argument('-c', '--config',
-        help="path to config file", default=configpath)
-    parser.add_argument('-f', '--file',
-        help="image file to be tagged", type=str)
-    parser.add_argument('-s', '--server',
-        help="CameraHub server to connect to", default="https://camerahub.info/api", type=str)
-    args = parser.parse_args()
-
-    # Get our initial connection settings
-    # Prompt the user to set them if they don't exist
-    server = get_setting(args.config, 'Settings', 'server')
-    username = get_setting(args.config, 'Settings', 'username')
-    password = get_setting(args.config, 'Settings', 'password')
-
-    # Test the credentials we have
-    if test_credentials(server):
-        print("Creds OK")
-    else:
-        print("Creds not OK")
-=======
->>>>>>> 94ed4cd5
 
     # if no args, scan current folder. consider recursive option
     # elsif load individual frame
